## Java Class Extension Library - Aspects
The Java Class Extension Library provides support of Aspects (AOP) by applying them to class extensions. This can be done by allowing to specify lambda functions which should be applied before, after or around some operations.

Common use cases for Aspects include:
* Logging and tracing
* Performance monitoring and profiling
* Security and access control
* Transaction management
* Exception handling and error management
* Caching
* Auditing and compliance
* Cross-cutting concerns in web and enterprise applications
* Device compatibility and data synchronization in mobile apps
* Quota management for APIs
* Retry mechanisms

Aspects allows developers to separate these concerns from core business logic, reducing code duplication and improving maintainability.

### Defining Aspects
The `AspectBuilder` enables defining Aspects for `ClassExtensions`. Create an instance using the `aspectBuilder()` method of `DynamicClassExtension` or `StaticClassExtension`. Use this builder to define Aspects for pointcuts specified by extension interfaces, object classes, and operations. Supports exact values and wildcards for flexible aspect definition.

```java
StaticClassExtension.sharedInstance().aspectBuilder().
        extensionInterface("*").
            operation("toString()").
                objectClass(Object.class).
                    before((operation, object, args) -> out.println("BEFORE: " + object + "-> toString()")).
                    after((result, operation, object, args) -> out.println("AFTER: result - " + result)).
                objectClass(Book.class).
                    before((operation,object, args) -> out.println("BOOK BEFORE: " + object + "-> toString()")).
                    after((result, operation, object, args) -> out.println("BOOK AFTER: result - " + result)).
                objectClass(AutoPart.class).
                    around((performer, operation, object, args) -> "ALTERED AUTO PART: " + applyDefault(performer, operation, object, args)).
build();
```
To utilize extensions with Aspects - just obtain extensions and use them as usual:

```java
Item[] items = {
        new Book("The Mythical Man-Month"),
        new Furniture("Sofa"),
        new ElectronicItem("Soundbar"),
        new AutoPart("Tire"),
};
for (Item item : items) {
    ShippableItemInterface extension = StaticClassExtension.sharedExtension(item, ShippableItemInterface.class);
    out.println(extension.toString());
}
```
If Aspects are used for debugging and testing purposes only - they can be turned OFF using the `aspectsEnabled` property of `ClassExtension`.

### Explicitly Defined Aspects in DynamicLCassExtension
The `DynamicClassExtension` provides an ability to define Aspects for certain operations. If defined, such aspects will supersede any aspects defined via `AspectBuilder`. It can be done via use of the `Builder.before()`, `Builder.after()` and `Builder.around` methods respectively.
```java
DynamicClassExtension dynamicClassExtension = new DynamicClassExtension().builder(Item_Shippable.class).
        opName("ship").
            op(Book.class, shipBook(book)).
                before((operation object, args) -> LOGGER.info("BEFORE: " + object + "-> ship()")).
                after((result, operation, object, args) -> LOGGER.info("AFTER: result - " + result)).
        build();

Book book = new Book("The Mythical Man-Month");
dynamicClassExtension.extension(book, ItemShippable.class).ship();
```
<<<<<<< HEAD
Explicit Aspects are only supported for defined operations only. So if there is a need to intercept calls of usual methods - such methods should be dynamically "overridden" by defining operations with the same signature. The following example intercepts `Object.toString()` method:
=======
**Notes:**
* Operations must be already defined first via `Builder.op()` or `Builder.voidOp()`
* Both synchronous and asynchronous operations are supported

Aspects are only supported for defined operations only. So if there is a need to intercept calls of usual methods - such methods should be dynamically "overridden" by defining operations with the same signature. The following example intersects `Object.toString()` method:
>>>>>>> ca02d943
```java
DynamicClassExtension dynamicClassExtension = new DynamicClassExtension().builder(Item_Shippable.class).
        opName("toString").
            op(Object.class, Object::toString).
                before((operation, object, args) -> LOGGER.info("BEFORE: " + object + "-> ship()")).
                after((result, operation, object, args) -> LOGGER.info("AFTER: result - " + result)).
        build();

Book book = new Book("The Mythical Man-Month");
dynamicClassExtension.extension(book, ItemShippable.class).toString();
```
### Ready to Use Advices

The Java Class Extension Library offers several ready to use Advices - lambda functions used to handle before, after or around conditions:
* `Aspects.LogBeforeAdvice` - adds logging of operation arguments
* `Aspects.LogAfterAdvice` - adds logging of operation results
* `Aspects.LogPerformTimeAdvice` - allows logging perform times for operations
* `Aspects.PropertyChangeAdvice` - allows tracking all property changes.

Next >> [Utilities](utilities.md)<|MERGE_RESOLUTION|>--- conflicted
+++ resolved
@@ -18,7 +18,7 @@
 
 ### Defining Aspects
 The `AspectBuilder` enables defining Aspects for `ClassExtensions`. Create an instance using the `aspectBuilder()` method of `DynamicClassExtension` or `StaticClassExtension`. Use this builder to define Aspects for pointcuts specified by extension interfaces, object classes, and operations. Supports exact values and wildcards for flexible aspect definition.
-
+ 
 ```java
 StaticClassExtension.sharedInstance().aspectBuilder().
         extensionInterface("*").
@@ -62,15 +62,7 @@
 Book book = new Book("The Mythical Man-Month");
 dynamicClassExtension.extension(book, ItemShippable.class).ship();
 ```
-<<<<<<< HEAD
 Explicit Aspects are only supported for defined operations only. So if there is a need to intercept calls of usual methods - such methods should be dynamically "overridden" by defining operations with the same signature. The following example intercepts `Object.toString()` method:
-=======
-**Notes:**
-* Operations must be already defined first via `Builder.op()` or `Builder.voidOp()`
-* Both synchronous and asynchronous operations are supported
-
-Aspects are only supported for defined operations only. So if there is a need to intercept calls of usual methods - such methods should be dynamically "overridden" by defining operations with the same signature. The following example intersects `Object.toString()` method:
->>>>>>> ca02d943
 ```java
 DynamicClassExtension dynamicClassExtension = new DynamicClassExtension().builder(Item_Shippable.class).
         opName("toString").
